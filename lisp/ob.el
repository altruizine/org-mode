--- conflicted
+++ resolved
@@ -2178,12 +2178,8 @@
       (with-temp-buffer
         (insert body) (goto-char (point-min))
         (setq index (point))
-<<<<<<< HEAD
         (while (and (re-search-forward (org-babel-noweb-wrap
-					"\\([^ \t].+?[^ \t]\\|[^ \t]\\)")
-=======
-        (while (and (re-search-forward "<<\\([^ \t\n].+?[^ \t\n]\\|[^ \t\n]\\)>>"
->>>>>>> 7b59410c
+					"\\([^ \t\n].+?[^ \t]\\|[^ \t\n]\\)")
 				       nil t))
           (save-match-data (setf source-name (match-string 1)))
           (save-match-data (setq evaluate (string-match "\(.*\)" source-name)))
