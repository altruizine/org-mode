--- conflicted
+++ resolved
@@ -114,14 +114,9 @@
 and the results to be collected in the same table.
 
 
-<<<<<<< HEAD
-* Tasks [22/36]
+* Tasks [22/37]
 ** TODO Create objects in top level (global) environment [0/5]
 *sessions*
-=======
-* Tasks [22/37]
-** TODO Create objects in top level (global) environment in R? [0/5]
->>>>>>> 8ac2a7da
 
 *** initial requirement statement [DED]
    At the moment, objects created by computations performed in the
@@ -691,7 +686,6 @@
 #+begin_src emacs-lisp :var msg="org-babel_speaks"
 (concat msg "_elisp")
 #+end_src
-
 
 ** PROPOSED conversion between org-babel and noweb (e.g. .Rnw) format
    I haven't thought about this properly. Just noting it down. What
